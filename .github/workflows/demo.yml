name: GitHub Actions Demo
run-name: ${{ github.actor }} is testing out GitHub Action
on:
  pull_request:
    branches: 
      - IDC_demo_master

concurrency:
  group: ${{ github.workflow }}-${{ github.event.pull_request.number || github.ref }}
  cancel-in-progress: true


jobs:
  openXLA-DEMO-CI:
    runs-on: IDC_demo
    steps:
      - name: Check out repository code
        uses: actions/checkout@v3

      - name: Prepare Conda Environment
        run: |
          ls ${{ github.workspace }}
          CONDA_ENV=openxla_preCI
          source ${HOME}/miniconda3/bin/activate ${CONDA_ENV}
          if [ $? -ne 0 ]; then
              echo 'conda env does not exist'
              conda create -n ${CONDA_ENV} python=3.10 -y
              conda activate ${CONDA_ENV}
          fi
<<<<<<< HEAD
          pip install jax==0.4.13 jaxlib==0.4.13 numpy
=======
          pip install jax==0.4.13 jaxlib==0.4.13
          pip install numpy
>>>>>>> e5c61004
          conda install libstdcxx-ng==12.2.0 -c conda-forge
          pip list | grep numpy
          pip list | grep jax

      - name: Build openXLA
        run: |
<<<<<<< HEAD
          wget https://github.com/bazelbuild/bazel/releases/download/5.3.0/bazel-5.3.0-installer-linux-x86_64.sh
          bash bazel-5.3.0-installer-linux-x86_64.sh --user
          echo ${CONDA_ENV}
          source ${HOME}/miniconda3/bin/activate ${CONDA_ENV}
=======
          echo ${CONDA_ENV}
          source ${HOME}/miniconda3/bin/activate ${CONDA_ENV}
          wget https://github.com/bazelbuild/bazel/releases/download/5.3.0/bazel-5.3.0-installer-linux-x86_64.sh
          bash bazel-5.3.0-installer-linux-x86_64.sh --user
>>>>>>> e5c61004
          pip list | grep numpy
          pip install numpy
          basekit_path=/home/sdp
          complier_path=${basekit_path}/intel/oneapi/compiler/latest/linux
          mkl_path=${basekit_path}/intel/oneapi/mkl/latest
          cp /home/sdp/openXLA_demoxla_auto_configure_mkl.exp .
          chmod +x xla_auto_configure_mkl.exp
          ./xla_auto_configure_mkl.exp $complier_path $mkl_path
          bazel clean --expunge --async
          bazel build //xla/tools/pip_package:build_pip_package
          ./bazel-bin/xla/tools/pip_package/build_pip_package ./
          build_result=${PIPESTATUS[0]}
          if [ "$build_result" = "0" ];then
              echo "Build successful"
              pip install *.whl
          else
              echo "Build Failed"
              exit 1
          fi<|MERGE_RESOLUTION|>--- conflicted
+++ resolved
@@ -27,29 +27,18 @@
               conda create -n ${CONDA_ENV} python=3.10 -y
               conda activate ${CONDA_ENV}
           fi
-<<<<<<< HEAD
-          pip install jax==0.4.13 jaxlib==0.4.13 numpy
-=======
           pip install jax==0.4.13 jaxlib==0.4.13
           pip install numpy
->>>>>>> e5c61004
           conda install libstdcxx-ng==12.2.0 -c conda-forge
           pip list | grep numpy
           pip list | grep jax
 
       - name: Build openXLA
         run: |
-<<<<<<< HEAD
-          wget https://github.com/bazelbuild/bazel/releases/download/5.3.0/bazel-5.3.0-installer-linux-x86_64.sh
-          bash bazel-5.3.0-installer-linux-x86_64.sh --user
-          echo ${CONDA_ENV}
-          source ${HOME}/miniconda3/bin/activate ${CONDA_ENV}
-=======
           echo ${CONDA_ENV}
           source ${HOME}/miniconda3/bin/activate ${CONDA_ENV}
           wget https://github.com/bazelbuild/bazel/releases/download/5.3.0/bazel-5.3.0-installer-linux-x86_64.sh
           bash bazel-5.3.0-installer-linux-x86_64.sh --user
->>>>>>> e5c61004
           pip list | grep numpy
           pip install numpy
           basekit_path=/home/sdp
