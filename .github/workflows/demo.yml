--- conflicted
+++ resolved
@@ -69,46 +69,27 @@
       #         echo "Build Failed"
       #         exit 1
       #     fi
-      - name: UT testing
-        run: |
-          CONDA_ENV=openxla_preCI_${{ github.event.pull_request.number }}_${{ runner.name }}
-          source ${HOME}/miniconda3/bin/activate ${CONDA_ENV}
-          basekit_path=/home/sdp
-          source ${basekit_path}/intel/oneapi/compiler/latest/env/vars.sh
-          source ${basekit_path}/intel/oneapi/mkl/latest/env/vars.sh
-          folder_path="/home/sdp/xuming/ut"
-          pip install absl-py
-          # Loop through all Python files in the folder and execute them
-          dev_num=4 #IDC have 4 1100 pvc card
-          # Create a pipe and bind the file descriptor 6
-          tmp_fifofile="/tmp/$$.fifo"
-          mkfifo $tmp_fifofile
-          exec 6<>$tmp_fifofile
-          rm $tmp_fifofile
-          # Writing NUM_PROC blank data to the pipe
-          for ((i = 0; i < $dev_num; i++)); do
-              echo "$i"
-          done >&6
+     - name: UT testing
+       run: |
+        CONDA_ENV=openxla_preCI_${{ github.event.pull_request.number }}_${{ runner.name }}
+        source ${HOME}/miniconda3/bin/activate ${CONDA_ENV}
+        basekit_path=/home/sdp
+        source ${basekit_path}/intel/oneapi/compiler/latest/env/vars.sh
+        source ${basekit_path}/intel/oneapi/mkl/latest/env/vars.sh
+        folder_path="/home/sdp/xuming/ut"
+        pip install absl-py
+        # Loop through all Python files in the folder and execute them
+        dev_num=4 #IDC have 4 1100 pvc card
+        # Create a pipe and bind the file descriptor 6
+        tmp_fifofile="/tmp/$$.fifo"
+        mkfifo $tmp_fifofile
+        exec 6<>$tmp_fifofile
+        rm $tmp_fifofile
+        # Writing NUM_PROC blank data to the pipe
+        for ((i = 0; i < $dev_num; i++)); do
+            echo "$i"
+        done >&6
 
-<<<<<<< HEAD
-          for file in $folder_path/*.py; do
-            # read one data from the pipe
-            read -u6 id
-            {
-              echo "running ut on device-$id"
-              key=$(basename $file .py)
-              echo $file
-              ZE_AFFINITY_MASK="$id" python $file
-              if [ ${PIPESTATUS[0]} -eq 0 ]; then
-                echo "run $file successfully"
-              else
-                  echo "run $file failed"
-              fi
-              # writing one data to the pipe for the next task
-              echo $id >&6
-            } &
-          done
-=======
         for file in "$folder_path"/*.py; do
           # read one data from the pipe
           read -u6 id
@@ -128,4 +109,20 @@
         done
         wait
         exec 6>&-
->>>>>>> 6b88c032
+          for file in $folder_path/*.py; do
+            # read one data from the pipe
+            read -u6 id
+            {
+              echo "running ut on device-$id"
+              key=$(basename $file .py)
+              echo $file
+              ZE_AFFINITY_MASK="$id" python $file
+              if [ ${PIPESTATUS[0]} -eq 0 ]; then
+                echo "run $file successfully"
+              else
+                  echo "run $file failed"
+              fi
+              # writing one data to the pipe for the next task
+              echo $id >&6
+            } &
+          done