--- conflicted
+++ resolved
@@ -26,22 +26,6 @@
 
 Verified Hardware Platforms:
 
-<<<<<<< HEAD
-* Intel® Data Center GPU Max Series, Driver Version: [682](https://dgpu-docs.intel.com/releases/production_682.14_20230804.html)
-
-* Intel® Data Center GPU Flex Series 170, Driver Version: [682](https://dgpu-docs.intel.com/releases/production_682.14_20230804.html)
-
-### Software Requirements
-
-* Ubuntu 22.04, Red Hat 8.6/8.8/9.2 (64-bit)
-  * Intel® Data Center GPU Flex Series
-* Ubuntu 22.04, Red Hat 8.6/8.8/9.2 (64-bit), SUSE Linux Enterprise Server(SLES) 15 SP4
-  * Intel® Data Center GPU Max Series
-* Intel® oneAPI Base Toolkit 2023.1
-* Jax/Jaxlib 0.4.13
-* Python 3.9-3.11
-* pip 19.0 or later (requires manylinux2014 support)
-=======
 * Intel® Data Center GPU Max Series, Driver Version: [775](https://dgpu-docs.intel.com/releases/stable_775_20_20231219.html)
 
 * Intel® Data Center GPU Flex Series 170, Driver Version: [775](https://dgpu-docs.intel.com/releases/stable_775_20_20231219.html)
@@ -58,19 +42,13 @@
 * pip 19.0 or later (requires manylinux2014 support)
 
 **NOTE: Since Jax has its own [platform limitation](https://jax.readthedocs.io/en/latest/installation.html#supported-platforms) (Ubuntu 20.04 or later), real software requirements is restricted when works with Jax.**
->>>>>>> 767021e6
 
 ### Install Intel GPU Drivers
 
 |OS|Intel GPU|Install Intel GPU Driver|
 |-|-|-|
-<<<<<<< HEAD
-|Ubuntu 22.04, Red Hat 8.6/8.8/9.2|Intel® Data Center GPU Flex Series|  Refer to the [Installation Guides](https://dgpu-docs.intel.com/installation-guides/index.html#intel-data-center-gpu-flex-series) for latest driver installation. If install the verified Intel® Data Center GPU Max Series/Intel® Data Center GPU Flex Series [682](https://dgpu-docs.intel.com/releases/production_682.14_20230804.html), please append the specific version after components, such as `sudo apt-get install intel-opencl-icd==23.22.26516.25-682~22.04`|
-|Ubuntu 22.04, Red Hat 8.6/8.8/9.2, SLES 15 SP4|Intel® Data Center GPU Max Series|  Refer to the [Installation Guides](https://dgpu-docs.intel.com/installation-guides/index.html#intel-data-center-gpu-max-series) for latest driver installation. If install the verified Intel® Data Center GPU Max Series/Intel® Data Center GPU Flex Series [682](https://dgpu-docs.intel.com/releases/production_682.14_20230804.html), please append the specific version after components, such as `sudo apt-get install intel-opencl-icd==23.22.26516.25-682~22.04`|
-=======
 |Ubuntu 22.04 |Intel® Data Center GPU Flex Series|  Refer to the [Installation Guides](https://dgpu-docs.intel.com/installation-guides/index.html#intel-data-center-gpu-flex-series) for latest driver installation. If install the verified Intel® Data Center GPU Max Series/Intel® Data Center GPU Flex Series [775](https://dgpu-docs.intel.com/releases/stable_775_20_20231219.html), please append the specific version after components, such as `sudo apt-get install intel-opencl-icd==23.35.27191.42-775~22.04`|
 |Ubuntu 22.04, SLES 15 SP4|Intel® Data Center GPU Max Series|  Refer to the [Installation Guides](https://dgpu-docs.intel.com/installation-guides/index.html#intel-data-center-gpu-max-series) for latest driver installation. If install the verified Intel® Data Center GPU Max Series/Intel® Data Center GPU Flex Series [775](https://dgpu-docs.intel.com/releases/stable_775_20_20231219.html), please append the specific version after components, such as `sudo apt-get install intel-opencl-icd==23.35.27191.42-775~22.04`|
->>>>>>> 767021e6
 
 ### Install oneAPI Base Toolkit Packages
 
@@ -81,34 +59,6 @@
 * Intel® oneAPI Threading Building Blocks (TBB), dependency of DPC++ Compiler.
 
 ```bash
-<<<<<<< HEAD
-wget https://registrationcenter-download.intel.com/akdlm/IRC_NAS/7deeaac4-f605-4bcf-a81b-ea7531577c61/l_BaseKit_p_2023.1.0.46401_offline.sh
-sudo sh ./l_BaseKit_p_2023.1.0.46401_offline.sh
-
-# Source OneAPI env
-source /opt/intel/oneapi/compiler/2023.1.0/env/vars.sh
-source /opt/intel/oneapi/mkl/2023.1.0/env/vars.sh
-source /opt/intel/oneapi/tbb/2021.9.0/env/vars.sh
-```
-
-## 3. Install
-
-### Install via PyPI wheel
-
-```bash
-pip install --upgrade intel-extension-for-openxla
-```
-
-### Install from Source Build
-
-```bash
-git clone https://github.com/intel/intel-extension-for-openxla.git
-pip install jax==0.4.13 jaxlib==0.4.13
-./configure        # Choose Yes for all.
-bazel build //xla/tools/pip_package:build_pip_package
-./bazel-bin/xla/tools/pip_package/build_pip_package ./
-pip install intel_extension_for_openxla-0.1.0-cp39-cp39-linux_x86_64.whl
-=======
 wget https://registrationcenter-download.intel.com/akdlm//IRC_NAS/20f4e6a1-6b0b-4752-b8c1-e5eacba10e01/l_BaseKit_p_2024.0.0.49564.sh
 # 2 components are necessary: DPC++/C++ Compiler and oneMKL
 sudo sh l_BaseKit_p_2024.0.0.49564.sh
@@ -141,7 +91,6 @@
 bazel build //xla/tools/pip_package:build_pip_package
 ./bazel-bin/xla/tools/pip_package/build_pip_package ./
 pip install intel_extension_for_openxla-0.2.0-cp39-cp39-linux_x86_64.whl
->>>>>>> 767021e6
 ```
 
 **Aditional Build Option**:
@@ -209,8 +158,6 @@
 
     ```bash
     conda install libstdcxx-ng==12.2.0 -c conda-forge
-<<<<<<< HEAD
-=======
     ```
 
 3. If there is an error '/usr/bin/ld: cannot find -lstdc++: No such file or directory' during source build under Ubuntu 22.04, check the selected GCC-toolchain path and the installed libstdc++.so library path, then create symbolic link of the selected GCC-toolchain path to the libstdc++.so path, for example:
@@ -219,5 +166,4 @@
     sudo apt install plocate
     locate libstdc++.so |grep /usr/lib/ # For example, the output of the library path is "/usr/lib/x86_64-linux-gnu/libstdc++.so.6".
     sudo ln -s /usr/lib/x86_64-linux-gnu/libstdc++.so.6 /usr/lib/gcc/x86_64-linux-gnu/12/libstdc++.so
->>>>>>> 767021e6
     ```